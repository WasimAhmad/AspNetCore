--- conflicted
+++ resolved
@@ -400,7 +400,6 @@
             // Assert
             Assert.Equal(expected, response.Trim());
         }
-<<<<<<< HEAD
 
         [Fact]
         public async Task RedirectToAction_WithEmptyActionName_UsesAmbientValue()
@@ -490,7 +489,5 @@
             Assert.Equal(422, (int)response.StatusCode);
             Assert.Equal("Can't process this!", await response.Content.ReadAsStringAsync());
         }
-=======
->>>>>>> 67f48064
     }
 }