<Project>
  <Import Project="..\eng\targets\RuntimeIdentifiers.props" />

  <PropertyGroup>
    <!-- This repo does not have solutions to build -->
    <DisableDefaultTargets>true</DisableDefaultTargets>
    <DisableDefaultItems>true</DisableDefaultItems>
    <BuildSolutions>false</BuildSolutions>

    <SkipTests>false</SkipTests>
    <SkipTests Condition="'$(CompileOnly)' == 'true'">true</SkipTests>
    <IsFinalBuild Condition="'$(IsFinalBuild)' == ''">false</IsFinalBuild>

    <SubmoduleRoot>$(RepositoryRoot)modules\</SubmoduleRoot>

    <DependencyPackageDir>$(RepositoryRoot).deps\build\</DependencyPackageDir>
    <SignedDependencyPackageDir>$(RepositoryRoot).deps\Signed\Packages\</SignedDependencyPackageDir>
    <SignCheckExclusionsFile>$(RepositoryRoot)eng\signcheck.exclusions.txt</SignCheckExclusionsFile>
    <SharedSourcesFolder>$(RepositoryRoot)src\Shared\</SharedSourcesFolder>
  </PropertyGroup>

  <ItemGroup>
    <SharedSourceDirectories Include="$(SharedSourcesFolder)Hosting.WebHostBuilderFactory\" />
  </ItemGroup>

  <ItemGroup>
    <IntermediateInstaller Include="win-x86" FileExt=".zip" />
    <IntermediateInstaller Include="win-x86" FileExt=".wixlib" />
    <IntermediateInstaller Include="win-x64" FileExt=".zip" />
    <IntermediateInstaller Include="win-x64" FileExt=".wixlib" />
    <IntermediateInstaller Include="win-arm" FileExt=".zip" />
    <IntermediateInstaller Include="osx-x64" FileExt=".tar.gz" />
    <IntermediateInstaller Include="linux-x64" FileExt=".tar.gz" />
    <IntermediateInstaller Include="linux-arm" FileExt=".tar.gz" />
    <IntermediateInstaller Include="linux-musl-x64" FileExt=".tar.gz" />

    <NativeInstaller Include="win-x86" FileExt=".exe" />
    <NativeInstaller Include="win-x86" FileExt=".zip" />
    <NativeInstaller Include="win-x64" FileExt=".exe" />
    <NativeInstaller Include="win-x64" FileExt=".zip" />
    <NativeInstaller Include="win-arm" FileExt=".zip" />
    <NativeInstaller Include="osx-x64" FileExt=".tar.gz" />
    <NativeInstaller Include="linux-x64" FileExt=".tar.gz" />
    <NativeInstaller Include="linux-arm" FileExt=".tar.gz" />
    <NativeInstaller Include="linux-musl-x64" FileExt=".tar.gz" />
    <NativeInstaller Include="x64" FileExt=".deb" />
    <NativeInstaller Include="x64" FileExt=".rpm" />
    <NativeInstaller Include="rh.rhel.7-x64" FileExt=".rpm" />

    <SharedFrameworkName Include="Microsoft.AspNetCore.All" />
    <SharedFrameworkName Include="Microsoft.AspNetCore.App" />
  </ItemGroup>

  <ItemGroup>
    <SamplesProject Include="$(RepositoryRoot)src\**\samples\**\*.csproj;"/>

    <ProjectToExclude Include="@(SamplesProject)" Condition="'$(BuildSamples)' == 'false' "/>

    <!-- These projects use 'legacy' csproj, which is not supported by dotnet-msbuild. -->
    <ProjectToExclude Include="
                      $(RepositoryRoot)src\Servers\HttpSys\samples\TestClient\TestClient.csproj;
                      $(RepositoryRoot)src\Middleware\WebSockets\samples\TestServer\TestServer.csproj;
                      "
                      Condition=" '$(MSBuildRuntimeType)' == 'Core' " />

    <!-- Exclude the websockets samples for now because they use classic .csproj, which is not yet supported in our build. -->
    <ProjectToExclude Include="
                       $(RepositoryRoot)src\Middleware\WebSockets\samples\**\*.csproj;
                       $(RepositoryRoot)src\Tools\dotnet-watch\test\TestProjects\**\*.csproj
                       " />

<<<<<<< HEAD
    <NpmProjectDirectory Include="$(RepositoryRoot)src\Middleware\CORS\test\FunctionalTests\" />

=======
    <ProjectToBuild Include="@(NativeProjects)" Condition="'$(OS)' == 'Windows_NT'"/>
>>>>>>> 429719b9
    <ProjectToBuild Include="
                      $(RepositoryRoot)src\Features\JsonPatch\**\*.*proj;
                      $(RepositoryRoot)src\DataProtection\**\*.*proj;
                      $(RepositoryRoot)src\Antiforgery\**\*.*proj;
                      $(RepositoryRoot)src\Hosting\**\*.*proj;
                      $(RepositoryRoot)src\Http\**\*.*proj;
                      $(RepositoryRoot)src\Html\**\*.*proj;
                      $(RepositoryRoot)src\Servers\**\*.csproj;
                      $(RepositoryRoot)src\Servers\**\*.pkgproj;
                      $(RepositoryRoot)src\Tools\**\*.*proj;
                      $(RepositoryRoot)src\Middleware\**\*.*proj;
                      "
                    Exclude="
                      @(ProjectToExclude);
                      $(RepositoryRoot)**\bin\**\*;
                      $(RepositoryRoot)**\obj\**\*;" />
  </ItemGroup>

  <!-- Properties for publishing -->
  <PropertyGroup>
    <!-- myget = non-orchestrated builds -->
    <PublishToMyGet Condition=" $(PublishType.Contains('myget')) ">true</PublishToMyGet>
    <!-- azure = non-orchestrated builds -->
    <PublishToAzureFeed Condition="$(PublishType.Contains('azure'))">true</PublishToAzureFeed>

    <!-- blob = orchestrated builds -->
    <PublishToTransportFeed Condition="$(PublishType.Contains('blob'))">true</PublishToTransportFeed>
  </PropertyGroup>

  <Import Project="runtimes.props" />
  <Import Project="sources.props" />
  <Import Project="external-dependencies.props" />
  <Import Project="artifacts.props" />
  <Import Project="submodules.props" />
  <Import Project="CodeSign.props" />
</Project><|MERGE_RESOLUTION|>--- conflicted
+++ resolved
@@ -69,12 +69,8 @@
                        $(RepositoryRoot)src\Tools\dotnet-watch\test\TestProjects\**\*.csproj
                        " />
 
-<<<<<<< HEAD
     <NpmProjectDirectory Include="$(RepositoryRoot)src\Middleware\CORS\test\FunctionalTests\" />
 
-=======
-    <ProjectToBuild Include="@(NativeProjects)" Condition="'$(OS)' == 'Windows_NT'"/>
->>>>>>> 429719b9
     <ProjectToBuild Include="
                       $(RepositoryRoot)src\Features\JsonPatch\**\*.*proj;
                       $(RepositoryRoot)src\DataProtection\**\*.*proj;
