using System;
using Microsoft.AspNetCore.Hosting;
using Microsoft.Extensions.Configuration;
using Microsoft.Net.Http.Server;

namespace MusicStore
{
    public static class Program
    {
        public static void Main(string[] args)
        {
            var config = new ConfigurationBuilder()
                .AddCommandLine(args)
                .AddEnvironmentVariables(prefix: "ASPNETCORE_")
                .Build();

            var builder = new WebHostBuilder()
                .UseConfiguration(config)
                .UseIISIntegration()
                .UseStartup("MusicStore");

<<<<<<< HEAD
            // Switch beteween Kestrel and WebListener for different tests. Default to Kestrel for normal app execution.
            if (string.Equals(builder.GetSetting("server"), "Microsoft.AspNetCore.Server.WebListener", System.StringComparison.Ordinal))
            {
                if (string.Equals(builder.GetSetting("environment") ??
=======
            if (string.Equals(builder.GetSetting("server"), "Microsoft.AspNetCore.Server.WebListener", System.StringComparison.Ordinal) &&
                (string.Equals(builder.GetSetting("environment") ??
>>>>>>> 838146c4
                Environment.GetEnvironmentVariable("ASPNETCORE_ENVIRONMENT"),
                "NtlmAuthentication",
                System.StringComparison.Ordinal)))
            {
                // Set up NTLM authentication for WebListener like below.
                // For IIS and IISExpress: Use inetmgr to setup NTLM authentication on the application vDir or
                // modify the applicationHost.config to enable NTLM.
                builder.UseWebListener(options =>
                {
                    // Set up NTLM authentication for WebListener as follows.
                    // For IIS and IISExpress use inetmgr to setup NTLM authentication on the application or
                    // modify the applicationHost.config to enable NTLM.
                    builder.UseWebListener(options =>
                    {
                        options.Listener.AuthenticationManager.AuthenticationSchemes = AuthenticationSchemes.NTLM;
                    });
                }
                else
                {
                    builder.UseWebListener();
                }
            }
            else
            {
                builder.UseKestrel();
            }

            var host = builder.Build();

            host.Run();
        }
    }
}<|MERGE_RESOLUTION|>--- conflicted
+++ resolved
@@ -19,15 +19,8 @@
                 .UseIISIntegration()
                 .UseStartup("MusicStore");
 
-<<<<<<< HEAD
-            // Switch beteween Kestrel and WebListener for different tests. Default to Kestrel for normal app execution.
-            if (string.Equals(builder.GetSetting("server"), "Microsoft.AspNetCore.Server.WebListener", System.StringComparison.Ordinal))
-            {
-                if (string.Equals(builder.GetSetting("environment") ??
-=======
             if (string.Equals(builder.GetSetting("server"), "Microsoft.AspNetCore.Server.WebListener", System.StringComparison.Ordinal) &&
                 (string.Equals(builder.GetSetting("environment") ??
->>>>>>> 838146c4
                 Environment.GetEnvironmentVariable("ASPNETCORE_ENVIRONMENT"),
                 "NtlmAuthentication",
                 System.StringComparison.Ordinal)))
